version: '3.8'

networks:
  shared_portainer_network:
    external: true

volumes:
  postgres_data_prod:
    driver: local
  redis_data_prod:
    driver: local

services:
  # Gluetun VPN container for Mullvad
  gluetun:
    image: qmcgaw/gluetun
    container_name: gluetun
    restart: unless-stopped
    cap_add:
      - NET_ADMIN
    devices:
      - /dev/net/tun:/dev/net/tun
    environment:
      - VPN_SERVICE_PROVIDER=mullvad
      - VPN_TYPE=wireguard
      - WIREGUARD_PRIVATE_KEY=${WIREGUARD_PRIVATE_KEY}
      - WIREGUARD_ADDRESSES=${WIREGUARD_ADDRESSES}
      - SERVER_CITIES=${SERVER_CITIES:-"San Jose"}
      - DNS_ADDRESS=${DNS_ADDRESS}
      - LOG_LEVEL=debug
    volumes:
      - /tmp/gluetun:/tmp/gluetun
    networks:
      - shared_portainer_network
    ports:
      - '8001:8001'

  # PostgreSQL with pgvector for production
  portfolio_postgres_prod:
    image: pgvector/pgvector:pg15
    container_name: portfolio_postgres_prod
    restart: unless-stopped
    network_mode: "service:gluetun"
    environment:
      POSTGRES_USER: ${POSTGRES_USER:-portfolio_user}
      POSTGRES_PASSWORD: ${POSTGRES_PASSWORD}
      POSTGRES_DB: ${POSTGRES_DB:-portfolio_prod}
    volumes:
      - postgres_data_prod:/var/lib/postgresql/data
    healthcheck:
      test:
        [
          'CMD-SHELL',
          'pg_isready -U ${POSTGRES_USER:-portfolio_user} -d ${POSTGRES_DB:-portfolio_prod}',
        ]
      interval: 10s
      timeout: 5s
      retries: 5
      start_period: 30s

  # Redis cache for production
  portfolio_redis_prod:
    image: redis:7-alpine
    container_name: portfolio_redis_prod
    restart: unless-stopped
    network_mode: "service:gluetun"
    volumes:
      - redis_data_prod:/data
    command: redis-server --appendonly yes
    healthcheck:
      test: ['CMD', 'redis-cli', 'ping']
      interval: 5s
      timeout: 3s
      retries: 5
      start_period: 10s

  # FastAPI Backend with gunicorn + uvicorn workers
  portfolio_backend_prod:
    build:
      context: ./backend
      dockerfile: Dockerfile
    container_name: portfolio_backend_prod
    restart: unless-stopped
    network_mode: "service:gluetun"
    environment:
      # Database configuration
      DATABASE_URL: postgresql+asyncpg://${POSTGRES_USER:-portfolio_user}:${POSTGRES_PASSWORD}@localhost:5432/${POSTGRES_DB:-portfolio_prod}
      POSTGRES_USER: ${POSTGRES_USER:-portfolio_user}
      POSTGRES_PASSWORD: ${POSTGRES_PASSWORD}
      POSTGRES_DB: ${POSTGRES_DB:-portfolio_prod}
<<<<<<< HEAD
      POSTGRES_HOST: portfolio_postgres_prod
      POSTGRES_PORT: 5432

      # Redis configuration
      REDIS_URL: redis://portfolio_redis_prod:6379/0
      REDIS_HOST: portfolio_redis_prod
=======
      POSTGRES_HOST: localhost
      POSTGRES_PORT: 5432

      # Redis configuration
      REDIS_URL: redis://localhost:6379/0
      REDIS_HOST: localhost
>>>>>>> b658710e
      REDIS_PORT: 6379

      # AI Provider configuration
      OPENAI_API_KEY: ${OPENAI_API_KEY}
      GEMINI_API_KEY: ${GEMINI_API_KEY}
      AI_PROVIDER: ${AI_PROVIDER:-openai}
      OPENAI_MODEL: ${OPENAI_MODEL}
      GEMINI_MODEL: ${GEMINI_MODEL}

      # Environment
      ENVIRONMENT: production

      # CORS settings for production
      CORS_ORIGINS: ${CORS_ORIGINS:-["https://sbtl.dev"]}

      # Gunicorn settings
      WORKERS: ${WORKERS:-4}
      BIND: '0.0.0.0:8001'
    depends_on:
      gluetun:
        condition: service_healthy
      portfolio_postgres_prod:
        condition: service_started
      portfolio_redis_prod:
        condition: service_started
    healthcheck:
      test: ['CMD', 'curl', '-f', 'http://localhost:8001/api/health']
      interval: 30s
      timeout: 10s
      retries: 3
      start_period: 40s

  # Astro Frontend (static site)
  portfolio_frontend_prod:
    build:
      context: ./frontend
      dockerfile: Dockerfile
    container_name: portfolio_frontend_prod
    restart: unless-stopped
    expose:
      - '3000'
    networks:
      - shared_portainer_network
    depends_on:
      gluetun:
        condition: service_healthy
      portfolio_backend_prod:
        condition: service_healthy
    environment:
      # Backend URL needs to point to gluetun since backend uses its network
      BACKEND_URL: http://gluetun:8000
    healthcheck:
      test: ['CMD', 'wget', '--spider', '-q', 'http://localhost:3000']
      interval: 30s
      timeout: 10s
      retries: 3<|MERGE_RESOLUTION|>--- conflicted
+++ resolved
@@ -88,21 +88,12 @@
       POSTGRES_USER: ${POSTGRES_USER:-portfolio_user}
       POSTGRES_PASSWORD: ${POSTGRES_PASSWORD}
       POSTGRES_DB: ${POSTGRES_DB:-portfolio_prod}
-<<<<<<< HEAD
-      POSTGRES_HOST: portfolio_postgres_prod
-      POSTGRES_PORT: 5432
-
-      # Redis configuration
-      REDIS_URL: redis://portfolio_redis_prod:6379/0
-      REDIS_HOST: portfolio_redis_prod
-=======
       POSTGRES_HOST: localhost
       POSTGRES_PORT: 5432
 
       # Redis configuration
       REDIS_URL: redis://localhost:6379/0
       REDIS_HOST: localhost
->>>>>>> b658710e
       REDIS_PORT: 6379
 
       # AI Provider configuration
